--- conflicted
+++ resolved
@@ -34,7 +34,6 @@
     "mypy>=1.0.0",
 ]
 
-<<<<<<< HEAD
 [tool.poetry.dependencies]
 python = "^3.10"
 fastmcp = ">=0.4.0"
@@ -50,10 +49,9 @@
 pytest-asyncio = ">=0.21.0"
 pytest-cov = ">=4.1.0"
 pytest-mock = "^3.14.1"
-=======
+
 [project.scripts]
 splunk-mcp = "splunk_mcp:mcp.run"
->>>>>>> 6ef86977
 
 [build-system]
 requires = ["hatchling"]
